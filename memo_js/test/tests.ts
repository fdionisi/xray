--- conflicted
+++ resolved
@@ -203,16 +203,6 @@
     assert(tree1BufferC.getPath() == null);
   });
 
-<<<<<<< HEAD
-  test("incomplete base oids", async () => {
-    assert.throws(() => {
-      const [tree, fixupOps] = WorkTree.create(
-        "12345678",
-        [],
-        new TestGitProvider()
-      );
-    }, /12345678/);
-=======
   test("an invalid base commit oid throws an error instead of crashing", async () => {
     assert.rejects(
       () => WorkTree.create("12345678", [], new TestGitProvider()),
@@ -260,21 +250,20 @@
     assert(tree1.hasObserved(tree2.version()));
     await collectOps(tree2.applyOps([op1.operation()]));
     assert(tree2.hasObserved(tree1.version()));
->>>>>>> 99d71bcb
   });
 
   test("buffer disposal", async () => {
     const OID = "0".repeat(40);
     const git = new TestGitProvider();
     git.commit(OID, [
-      { depth: 1, name: "a", type: memo.FileType.Directory },
-      { depth: 2, name: "b", type: memo.FileType.Directory },
-      { depth: 3, name: "c", type: memo.FileType.Text, text: "oid0 base text" },
-      { depth: 3, name: "d", type: memo.FileType.Directory }
-    ]);
-
-    const [tree1, initOps1] = WorkTree.create(OID, [], git);
-    const [tree2, initOps2] = WorkTree.create(
+      { depth: 1, name: "a", type: FileType.Directory },
+      { depth: 2, name: "b", type: FileType.Directory },
+      { depth: 3, name: "c", type: FileType.Text, text: "oid0 base text" },
+      { depth: 3, name: "d", type: FileType.Directory }
+    ]);
+
+    const [tree1, initOps1] = await WorkTree.create(OID, [], git);
+    const [tree2, initOps2] = await WorkTree.create(
       OID,
       await collectOps(initOps1),
       git
@@ -283,7 +272,7 @@
 
     const buffer1 = await tree1.openTextFile("a/b/c");
     let buffer1ChangeCount = 0;
-    buffer1.onChange(changes => buffer1ChangeCount++);
+    buffer1.onChange(_ => buffer1ChangeCount++);
 
     const buffer2 = await tree2.openTextFile("a/b/c");
     tree1.applyOps([
